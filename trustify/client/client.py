#!/usr/bin/env python

import M2Crypto
# It is OK to use the upstream M2Crypto here instead of our modified
# version.
import urllib2
# XXX TODO: per https://docs.google.com/document/pub?id=1roBIeSJsYq3Ntpf6N0PIeeAAvu4ddn7mGo6Qb7aL7ew, urllib2 is unsafe (!) and must be replaced
import os, grp, pwd, sys, time, random, sys
import hashlib
import subprocess
import getopt
# TODO: support a mode where use of interactive prompting is forbidden

from trustify.protocol.chocolate_pb2 import chocolatemessage
from trustify.client.sni_challenge import SNI_Challenge
from trustify.client.payment_challenge import Payment_Challenge
from trustify.client import configurator
from trustify.client import logger
from trustify.client.CONFIG import difficulty, cert_file, chain_file
from trustify.client.CONFIG import KEY_DIR, CERT_DIR

# it's weird to point to chocolate servers via raw IPv6 addresses, and such
# addresses can be %SCARY in some contexts, so out of paranoia let's disable
# them by default
allow_raw_ipv6_server = False

opts = getopt.getopt(sys.argv[1:], "", ["text", "privkey=", "csr=", "server="])

curses = True
csr = None
privkey = None
server = None

for opt in opts[0]:
    if opt[0] == "--text":
        curses = False
    if opt[0] == "--csr":
        csr = opt[1]
    if opt[0] == "--privkey":
        privkey = opt[1]
    if opt[0] == "--server":
        server = opt[1]
names = opts[1]

if curses:
    import dialog

def sha256(m):
    return hashlib.sha256(m).hexdigest()

def filter_names(names):
    d = dialog.Dialog()
    choices = [(n, "", 1) for n in names]
    result = d.checklist("Which names would you like to activate HTTPS for?", choices=choices)
    if result[0] != 0 or not result[1]:
        sys.exit(1)
    return result[1]

def choice_of_ca():
    # XXX This is a stub
    d = dialog.Dialog()
    choices = get_cas()
    #random.shuffle(choices)
    result = d.menu("Pick a Certificate Authority.  They're all unique and special!", width=70, choices=choices)
    return result

def get_cas():
    DV_choices = []
    OV_choices = []
    EV_choices = []
    choices = []
    try:
        with open("/etc/trustify/.ca_offerings") as f:
<<<<<<< HEAD
            choices = [line.split(";", 1) for line in f]
=======
            for line in f:
                choice = line.split(";", 1)
        	if 'DV' in choice[0]:
                    DV_choices.append(choice)
                elif 'OV' in choice[0]:
                    OV_choices.append(choice)
                else:
                    EV_choices.append(choice)

            random.shuffle(DV_choices)
            random.shuffle(OV_choices)
            random.shuffle(EV_choices)
            choices = DV_choices + OV_choices + EV_choices
            #choices = [line.split(";", 1) for line in f]                       
>>>>>>> e6cd2ff8
    except IOError as e:
        logger.fatal("Unable to find .ca_offerings file")
        sys.exit(1)

    return choices


# based on M2Crypto unit test written by Toby Allsopp
from M2Crypto import EVP, X509, RSA

def make_key_and_csr(names, bits=2048):
    """Return a tuple (key, csr) containing a PEM-formatted private key
    of the specified number of bits and a CSR requesting a certificate for
    the specified DNS names."""
    assert names, "Must provide one or more hostnames."
    pk = EVP.PKey()
    x = X509.Request()
    rsa = RSA.gen_key(bits, 65537)
    pk.assign_rsa(rsa)
    key_pem = rsa.as_pem(cipher=None)
    rsa = None # should not be freed here
    x.set_pubkey(pk)
    name = x.get_subject()
    name.CN = names[0]
    extstack = X509.X509_Extension_Stack()
    for n in names:
        ext = X509.new_extension('subjectAltName', 'DNS:%s' % n)
        extstack.push(ext)
    x.add_extensions(extstack)
    x.sign(pk,'sha1')
    assert x.verify(pk)
    pk2 = x.get_pubkey()
    assert x.verify(pk2)
    return key_pem, x.as_pem()

def by_default():
    d = dialog.Dialog()
    choices = [("Easy", "Allow both HTTP and HTTPS access to these sites"), ("Secure", "Make all requests redirect to secure HTTPS access")]
    result = d.menu("Please choose whether HTTPS access is required or optional.", width=70, choices=choices)
    if result[0] != 0:
        sys.exit(1)
    return result[1] == "Secure"

# should be taken out if it doesn't break anything
#class progress_shower(object):
    # As in "that which shows", not like a rain shower.
 #   def __init__(self, firstmessage="", height=18, width=70):
  #      self.content = firstmessage
   #     self.d = dialog.Dialog()
    #    self.height = height
     #   self.width = width
      #  self.show()

    #def add(self, s):
     #   self.content += s
     #   self.show()

    #def show(self):
    #    self.d.infobox(self.content, self.height, self.width)

def is_hostname_sane(hostname):
    """
    Do enough to avoid shellcode from the environment.  There's
    no need to do more.
    """
    import string as s
    allowed = s.ascii_letters + s.digits + "-."  # hostnames & IPv4
    if all([c in allowed for c in hostname]):
        return True
    
    if not allow_raw_ipv6_server: return False

    # ipv6 is messy and complicated, can contain %zoneindex etc.  
    import socket
    try:
        # is this a valid IPv6 address?
        socket.getaddrinfo(hostname,443,socket.AF_INET6)
        return True
    except:
        return False



def rsa_sign(key, data):
    """
    Sign this data with this private key.  For client-side use.

    @type key: str
    @param key: PEM-encoded string of the private key.

    @type data: str
    @param data: The data to be signed. Will be hashed (sha256) prior to
    signing.

    @return: binary string of the signature
    """
    key = str(key)
    data = str(data)
    privkey = M2Crypto.RSA.load_key_string(key)
    return privkey.sign(hashlib.sha256(data).digest(), 'sha256')

def do(upstream, m):
    u = urllib2.urlopen(upstream, m.SerializeToString())
    return u.read()

def decode(m):
    return (chocolatemessage.FromString(m))

def init(m):
    m.chocolateversion = 1
    m.session = ""

def drop_privs():
    nogroup = grp.getgrnam("nogroup").gr_gid
    nobody = pwd.getpwnam("nobody").pw_uid
    os.setgid(nogroup)
    os.setgroups([])
    os.setuid(nobody)

def make_request(server, m, csr, names, quiet=False):
    m.request.recipient = server
    m.request.timestamp = int(time.time())
    m.request.csr = csr
    hashcash_cmd = ["hashcash", "-P", "-m", "-z", "12", "-b", `difficulty`, "-r", server]
    if quiet:
        hashcash = subprocess.Popen(hashcash_cmd, preexec_fn=drop_privs, shell= False, stdout=subprocess.PIPE, stderr=open("/dev/null", "w")).communicate()[0].rstrip()
    else:
        hashcash = subprocess.Popen(hashcash_cmd, preexec_fn=drop_privs, shell= False, stdout=subprocess.PIPE).communicate()[0].rstrip()

    if hashcash: m.request.clientpuzzle = hashcash

def sign(key, m):
    m.request.sig = rsa_sign(key, ("(%d) (%s) (%s)" % (m.request.timestamp, m.request.recipient, m.request.csr)))

def old_cert(cert_filename, days_left):
    cert = M2Crypto.X509.load_cert(cert_filename)
    exp_time = cert.get_not_before().get_datetime()
    cur_time = datetime.datetime.utcnow()

    # exp_time is returned in UTC time as defined by M2Crypto
    # The datetime object is aware and cannot be compared to the naive utcnow()
    # object. Thus, the tzinfo is stripped from exp_time assuming both objects
    # are UTC.  Base python doesn't seem to support instantiations of tzinfo
    # objects without 3rd party support.  It is easier just to strip tzinfo from
    # exp_time rather than add the utc timezone to cur_time
    if (exp_time.replace(tzinfo=None) - cur_time).days < days_left:
        return True
    return False

def save_key_csr(key, csr):
    """
    This function saves the newly generated key and csr to new files
    in the ssl and certs directories respectively
    This function sets the appropriate permissions for the key and its
    directory.
    """
    # Create directories if they do not exist
    # This should probably go in the installation script
    # Make sure directories exist & make sure directories are set with the
    # correct permissions if they do exist.
    if not os.path.isdir(CERT_DIR):
        os.makedirs(CERT_DIR, 0755)
    if not os.path.isdir(KEY_DIR):
        os.makedirs(KEY_DIR, 0700)

    # Write key to new file and change permissions
    key_f, key_fn = unique_file(KEY_DIR + "key-trustify.pem", 0600)
    key_f.write(key)
    key_f.close()
    # Write CSR to new file
    csr_f, csr_fn = unique_file(CERT_DIR + "csr-trustify.pem", 0644)
    csr_f.write(csr)
    csr_f.close()
        
    return key_fn, csr_fn

def recognized_ca(issuer):
    pass

def gen_req_from_cert():
    return

def unique_file(default_name, mode = 0777):
    """
    Safely finds a unique file for writing only (by default)
    """
    count = 1
    f_parsed = os.path.splitext(default_name)
    while 1:
        try:
            fd = os.open(default_name, os.O_CREAT|os.O_EXCL|os.O_RDWR, mode)
            return os.fdopen(fd, 'w'), default_name
        except OSError:
            pass
        default_name = f_parsed[0] + '_' + str(count) + f_parsed[1]
        count += 1

def gen_https_names(domains):
    """
    Returns a string of the domains formatted nicely with https:// prepended
    to each
    """
    result = ""
    if len(domains) > 2:
        for i in range(len(domains)-1):
            result = result + "https://" + domains[i] + ", "
        result = result + "and "
    if len(domains) == 2:
        return "https://" + domains[0] + " and https://" + domains[1]

    if domains:
        result = result + "https://" + domains[len(domains)-1]
    return result

def challenge_factory(r, req_filepath, key_filepath, config):
    sni_todo = []
    dn = []
    challenges = []
    logger.info("Received %s challenges from server." % len(r.challenge))
    for chall in r.challenge:
        logger.debug(chall)
        if chall.type == r.DomainValidateSNI:
            logger.info("\tDomainValidateSNI challenge for name %s." % chall.name)
            dvsni_nonce, dvsni_y, dvsni_ext = chall.data
            sni_todo.append( (chall.name, dvsni_y, dvsni_nonce, dvsni_ext) )
            
            # TODO: This domain name list is inelegant and the info should be 
            # gathered from the challenge list itself
            dn.append(chall.name)

        if chall.type == r.Payment:
            url = chall.data[0]
            challenges.append(Payment_Challenge(url, "Alexa Top 10k Domain"))

        #if chall.type == r.Interactive:
        #    message = chall.data
        #    challenges.append(Interactive_Challenge(message)
        
    if sni_todo:
        # SNI_Challenge can satisfy many sni challenges at once so only 
        # one "challenge object" is issued for all sni_challenges
        challenges.append(SNI_Challenge(sni_todo, req_filepath, key_filepath, config))
        logger.debug(sni_todo)

    return challenges, dn
        

def send_request(key_pem, csr_pem, names, quiet=curses):
    '''
    Sends the request to the CA and returns a response
    '''
    global server
    upstream = "https://%s/chocolate.py" % server
    k=chocolatemessage()
    m=chocolatemessage()
    init(k)
    init(m)
    logger.info("Creating request; generating hashcash...")
    make_request(server, m, csr_pem, names, quiet=curses)
    sign(key_pem, m)
    logger.info("Created request; sending to server...")
    logger.debug(m)

    r=decode(do(upstream, m))
    logger.debug(r)
    while r.proceed.IsInitialized():
       if r.proceed.polldelay > 60: r.proceed.polldelay = 60
       logger.info("Waiting %d seconds..." % r.proceed.polldelay)
       time.sleep(r.proceed.polldelay)
       k.session = r.session
       r = decode(do(upstream, k))
       logger.debug(r)

    if r.failure.IsInitialized():
        logger.fatal("Chocolate Server reported failure.")
        sys.exit(1)
        
    return r, k


def handle_verification_response(r, dn, challenges, vhost, key_file, config):
    if r.success.IsInitialized():
        for chall in challenges:
            chall.cleanup()
        cert_chain_abspath = None
        cert_fd, cert_fn = unique_file(cert_file, 644)
        cert_fd.write(r.success.certificate)
        cert_fd.close()
        logger.info("Server issued certificate; certificate written to %s" % cert_fn)
        if r.success.chain:
            chain_fd, chain_fn = unique_file(chain_file, 644)
            chain_fd.write(r.success.chain)
            chain_fd.close()
 
            logger.info("Cert chain written to %s" % chain_fn)

            # This expects a valid chain file
            cert_chain_abspath = os.path.abspath(chain_fn)

        for host in vhost:
            config.deploy_cert(host, os.path.abspath(cert_fn), os.path.abspath(key_file), cert_chain_abspath)
            # Enable any vhost that was issued to, but not enabled
            if not host.enabled:
                logger.info("Enabling Site " + host.file)
                config.enable_site(host)

        # sites may have been enabled / final cleanup
        config.restart(quiet=curses)

        if curses:
            dialog.Dialog().msgbox("\nCongratulations! You have successfully enabled " + gen_https_names(dn) + "!", width=70)
            config.enable_mod("rewrite")
            if by_default():
                redirect_to_ssl(vhost, config)
                config.restart(quiet=curses)     
        else:
            logger.info("Congratulations! You have successfully enabled " + gen_https_names(dn) + "!")

    elif r.failure.IsInitialized():
        logger.fatal("Server reported failure.")
        sys.exit(1)

    else:
        logger.fatal("Unexpected server verification response!")
        sys.exit(43)


def redirect_to_ssl(vhost, config):
     for ssl_vh in vhost:
         success, redirect_vhost = config.redirect_all_ssl(ssl_vh)
         logger.info("\nRedirect vhost: " + redirect_vhost.file + " - " + str(success))
         # If successful, make sure redirect site is enabled
         if success:
             if not config.is_site_enabled(redirect_vhost.file):
                 config.enable_site(redirect_vhost)
                 logger.info("Enabling available site: " + redirect_vhost.file)

def renew(config):
    cert_key_pairs = config.get_all_certs_keys()
    for tup in cert_key_pairs:
        cert = M2Crypto.X509.load_cert(tup[0])
        issuer = cert.get_issuer()
        if recognized_ca(issuer):
            generate_renewal_req()

        # Wait for response, act accordingly
    gen_req_from_cert()

def all_payment_challenge(r):
    if not r.challenge:
        return False
    for chall in r.challenge:
        if chall.type != r.Payment:
            return False

    return True

def authenticate():
    """
    Main call to do DV_SNI validation and deploy the trustify certificate
    TODO: This should be turned into a class...
    """
    global server, names, csr, privkey

    # Check if root
    if not os.geteuid()==0:
        sys.exit("\nOnly root can run trustify\n")

    if "CHOCOLATESERVER" in os.environ:
        server = os.environ["CHOCOLATESERVER"]
    if not server:
        # Global default value for Chocolate server!
        server = "ca.theobroma.info"

    assert is_hostname_sane(server), `server` + " is an impossible hostname"

    upstream = "https://%s/chocolate.py" % server


    if curses:
        logger.setLogger(logger.NcursesLogger())
        logger.setLogLevel(logger.INFO)
    else:
        logger.setLogger(sys.stdout)
        logger.setLogLevel(logger.INFO)
        
    # Logger should be init before config
    config = configurator.Configurator()

    if not names:
	names = config.get_all_names()

    if curses:
        if not names:
            logger.fatal("No domain names were found in your apache config")
            logger.fatal("Either specify which names you would like trustify to validate or add server names to your virtual hosts")
            sys.exit(1)

        names = filter_names(names)
        choice = choice_of_ca()
        if choice[0] != 0:
            sys.exit(1)


    # Check first if mod_ssl is loaded
    if not config.check_ssl_loaded():
        logger.info("Loading mod_ssl into Apache Server")
        config.enable_mod("ssl")

    req_file = csr
    key_file = privkey
    if csr and privkey:
        csr_pem = open(req_file).read().replace("\r", "")
        key_pem = open(key_file).read().replace("\r", "")
    if not csr or not privkey:
        # Generate new private key and corresponding csr!
        key_pem, csr_pem = make_key_and_csr(names, 2048)
        key_file, req_file = save_key_csr(key_pem, csr_pem)
        logger.info("Generating key: " + key_file)
        logger.info("Creating CSR: " + req_file)

    r, k = send_request(key_pem, csr_pem, names)


    challenges, dn = challenge_factory(r, os.path.abspath(req_file), os.path.abspath(key_file), config)

    # Find set of virtual hosts to deploy certificates too
    vhost = set()
    for name in dn:
        host = config.choose_virtual_host(name)
        if host is not None:
            vhost.add(host)

    for challenge in challenges:
        if not challenge.perform(quiet=curses):
            # TODO: In this case the client should probably send a failure
            # to the server.
            logger.fatal("challenge failed")
            sys.exit(1)
    logger.info("Configured Apache for challenge; waiting for verification...")

    #############################################################
    # This whole bottom section should be reworked once the protocol
    # is finalized... it is currently quite ugly
    ############################################################

    did_it = chocolatemessage()
    init(did_it)
    did_it.session = r.session
    # This will blindly assert that all of the challenges have been
    # complied with, by simply copying them from the challenge data
    # structure into a new completedchallenge structure.  This is
    # kind of crude, because the client could instead actually build up
    # a completedchallenge structure piece-by-piece as it actually
    # complies with challenges (and then send that structure for the
    # server to look at).  In the existing client, completedchallenge
    # is only ever sent once _all_ of the (assumed to be dvsni)
    # challenges have been met, and client-side failure to meet any
    # challenge is immediately fatal to the client.  In the existing
    # server, the client's assertion that the client has met any
    # (assumed to be dvsni) challenge(s) will result in the server
    # scheduling a test of all challenges.
    did_it.completedchallenge.extend(r.challenge)

    r=decode(do(upstream, did_it))
    logger.debug(r)
    delay = 5
    #while r.challenge or r.proceed.IsInitialized():
    while r.proceed.IsInitialized() or (r.challenge and not all_payment_challenge(r)):
        if r.proceed.IsInitialized():
            delay = min(r.proceed.polldelay, 60)
        logger.debug("waiting %d" % delay)
        time.sleep(delay)
        k.session = r.session
        r = decode(do(upstream, k))
        logger.debug(r)

    # This should be invoked if a payment is necessary
    # This is being tested and will have to be cleaned and organized 
    # once the protocol is finalized.
    while r.challenge and all_payment_challenge(r):
        # dont need to change domain names here
        paymentChallenges, temp = challenge_factory(r, os.path.abspath(req_file), os.path.abspath(key_file), config)
        for chall in paymentChallenges:
            chall.perform(quiet=curses)

        logger.info("User has continued Trustify after submitting payment")
        proceed_msg = chocolatemessage()
        init(proceed_msg)
        proceed_msg.session = r.session
        proceed_msg.proceed.timestamp = int(time.time())
        proceed_msg.proceed.polldelay = 60
        # Send the proceed message
        r = decode(do(upstream, k))

        while r.proceed.IsInitialized():
            if r.proceed.IsInitialized():
                delay = min(r.proceed.polldelay, 60)
                logger.debug("waiting %d" % delay)
                time.sleep(delay)
                k.session = r.session
                r = decode(do(upstream, k))
                logger.debug(r)

        

    handle_verification_response(r, dn, challenges, vhost, key_file, config)
    

# vim: set expandtab tabstop=4 shiftwidth=4<|MERGE_RESOLUTION|>--- conflicted
+++ resolved
@@ -71,9 +71,6 @@
     choices = []
     try:
         with open("/etc/trustify/.ca_offerings") as f:
-<<<<<<< HEAD
-            choices = [line.split(";", 1) for line in f]
-=======
             for line in f:
                 choice = line.split(";", 1)
         	if 'DV' in choice[0]:
@@ -88,7 +85,6 @@
             random.shuffle(EV_choices)
             choices = DV_choices + OV_choices + EV_choices
             #choices = [line.split(";", 1) for line in f]                       
->>>>>>> e6cd2ff8
     except IOError as e:
         logger.fatal("Unable to find .ca_offerings file")
         sys.exit(1)
