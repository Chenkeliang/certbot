--- conflicted
+++ resolved
@@ -516,23 +516,14 @@
         _csr_obtain_cert(config, le_client)
         action = "newcert"
 
-<<<<<<< HEAD
+    # POSTPRODUCTION: Cleanup, deployment & reporting
     notify = zope.component.getUtility(interfaces.IDisplay).notification
-=======
-    # POSTPRODUCTION: Cleanup, deployment & reporting
->>>>>>> 3d260485
     if config.dry_run:
         _report_successful_dry_run(config)
     elif config.verb == "renew":
         if installer is None:
-<<<<<<< HEAD
-            # Tell the user that the server was not restarted.
             notify("new certificate deployed without reload, fullchain is {0}".format(
                    lineage.fullchain), pause=False)
-=======
-            print("new certificate deployed without reload, fullchain is",
-                  lineage.fullchain)
->>>>>>> 3d260485
         else:
             # In case of a renewal, reload server to pick up new certificate.
             # In principle we could have a configuration option to inhibit this
