#!/usr/bin/env python
"""Parse command line and call the appropriate functions.

..todo:: Sanity check all input.  Be sure to avoid shell code etc...

"""
import argparse
import logging
import os
import sys

import confargparse
import zope.component

import letsencrypt

from letsencrypt.client import configuration
from letsencrypt.client import client
from letsencrypt.client import errors
from letsencrypt.client import interfaces
from letsencrypt.client import le_util
from letsencrypt.client import log
from letsencrypt.client.display import display_util
from letsencrypt.client.display import ops

def create_parser():
    """Create parser."""
    parser = confargparse.ConfArgParser(
        description="letsencrypt client %s" % letsencrypt.__version__)

    add = parser.add_argument
    config_help = lambda name: interfaces.IConfig[name].__doc__

    add("-d", "--domains", metavar="DOMAIN", nargs="+")
    add("-s", "--server", default="letsencrypt-demo.org:443",
        help=config_help("server"))

    add("-p", "--privkey", type=read_file,
        help="Path to the private key file for certificate generation.")
    add("-B", "--rsa-key-size", type=int, default=2048, metavar="N",
        help=config_help("rsa_key_size"))

    add("-k", "--revoke", action="store_true", help="Revoke a certificate.")
    add("-b", "--rollback", type=int, default=0, metavar="N",
        help="Revert configuration N number of checkpoints.")
    add("-v", "--view-config-changes", action="store_true",
        help="View checkpoints and associated configuration changes.")

    # TODO: resolve - assumes binary logic while client.py assumes ternary.
    add("-r", "--redirect", action="store_true",
        help="Automatically redirect all HTTP traffic to HTTPS for the newly "
             "authenticated vhost.")

    add("-e", "--agree-tos", dest="eula", action="store_true",
        help="Skip the end user license agreement screen.")
    add("-t", "--text", dest="use_curses", action="store_false",
        help="Use the text output instead of the curses UI.")

    add("--config-dir", default="/etc/letsencrypt",
        help=config_help("config_dir"))
    add("--work-dir", default="/var/lib/letsencrypt",
        help=config_help("work_dir"))
    add("--backup-dir", default="/var/lib/letsencrypt/backups",
        help=config_help("backup_dir"))
    add("--key-dir", default="/etc/letsencrypt/keys",
        help=config_help("key_dir"))
    add("--cert-dir", default="/etc/letsencrypt/certs",
        help=config_help("cert_dir"))

    add("--le-vhost-ext", default="-le-ssl.conf",
        help=config_help("le_vhost_ext"))
    add("--cert-path", default="/etc/letsencrypt/certs/cert-letsencrypt.pem",
        help=config_help("cert_path"))
    add("--chain-path", default="/etc/letsencrypt/certs/chain-letsencrypt.pem",
        help=config_help("chain_path"))

    add("--apache-server-root", default="/etc/apache2",
        help=config_help("apache_server_root"))
    add("--apache-mod-ssl-conf", default="/etc/letsencrypt/options-ssl.conf",
        help=config_help("apache_mod_ssl_conf"))
    add("--apache-ctl", default="apache2ctl", help=config_help("apache_ctl"))
    add("--apache-enmod", default="a2enmod", help=config_help("apache_enmod"))
    add("--apache-init-script", default="/etc/init.d/apache2",
        help=config_help("apache_init_script"))

    return parser


def main():  # pylint: disable=too-many-branches
    """Command line argument parsing and main script execution."""
    # note: arg parser internally handles --help (and exits afterwards)
    args = create_parser().parse_args()
    config = configuration.NamespaceConfig(args)

    # note: check is done after arg parsing as --help should work w/o root also.
    if not os.geteuid() == 0:
        sys.exit(
            "{0}Root is required to run letsencrypt.  Please use sudo.{0}"
            .format(os.linesep))

    # Set up logging
    logger = logging.getLogger()
    logger.setLevel(logging.INFO)
    if args.use_curses:
        logger.addHandler(log.DialogHandler())
        displayer = display_util.NcursesDisplay()
    else:
        displayer = display_util.FileDisplay(sys.stdout)
    zope.component.provideUtility(displayer)

    if args.view_config_changes:
        client.view_config_changes(config)
        sys.exit()

    if args.revoke:
        client.revoke(config)
        sys.exit()

    if args.rollback > 0:
        client.rollback(args.rollback, config)
        sys.exit()

    if not args.eula:
        display_eula()

    # Make sure we actually get an installer that is functioning properly
    # before we begin to try to use it.
    try:
<<<<<<< HEAD
        auth = client.determine_authenticator()
=======
        installer = client.determine_installer(config)
>>>>>>> 92dae393
    except errors.LetsEncryptMisconfigurationError as err:
        logging.fatal("Please fix your configuration before proceeding.%s"
                      "The Authenticator exited with the following message: "
                      "%s", os.linesep, err)
        sys.exit(1)

    # Use the same object if possible
    if interfaces.IInstaller.providedBy(auth):  # pylint: disable=no-member
        installer = auth
    else:
<<<<<<< HEAD
        installer = client.determine_installer()

    doms = ops.choose_names(installer) if args.domains is None else args.domains
=======
        auth = client.determine_authenticator(config)

    if args.domains is None:
        domains = choose_names(installer)
>>>>>>> 92dae393

    # Prepare for init of Client
    if args.privkey is None:
        privkey = client.init_key(args.rsa_key_size, config.key_dir)
    else:
        privkey = le_util.Key(args.privkey[0], args.privkey[1])

    acme = client.Client(config, privkey, auth, installer)

    # Validate the key and csr
    client.validate_key_csr(privkey)

    # This more closely mimics the capabilities of the CLI
    # It should be possible for reconfig only, install-only, no-install
    # I am not sure the best way to handle all of the unimplemented abilities,
    # but this code should be safe on all environments.
    cert_file = None
    if auth is not None:
        cert_file, chain_file = acme.obtain_certificate(doms)
    if installer is not None and cert_file is not None:
        acme.deploy_certificate(doms, privkey, cert_file, chain_file)
    if installer is not None:
        acme.enhance_config(doms, args.redirect)


def display_eula():
    """Displays the end user agreement."""
    with open("EULA") as eula_file:
        if not zope.component.getUtility(interfaces.IDisplay).yesno(
                eula_file.read(), "Agree", "Cancel"):
            sys.exit(0)


def read_file(filename):
    """Returns the given file's contents with universal new line support.

    :param str filename: Filename

    :returns: A tuple of filename and its contents
    :rtype: tuple

    :raises argparse.ArgumentTypeError: File does not exist or is not readable.

    """
    try:
        return filename, open(filename, "rU").read()
    except IOError as exc:
        raise argparse.ArgumentTypeError(exc.strerror)


if __name__ == "__main__":
    main()<|MERGE_RESOLUTION|>--- conflicted
+++ resolved
@@ -22,6 +22,7 @@
 from letsencrypt.client import log
 from letsencrypt.client.display import display_util
 from letsencrypt.client.display import ops
+
 
 def create_parser():
     """Create parser."""
@@ -126,11 +127,7 @@
     # Make sure we actually get an installer that is functioning properly
     # before we begin to try to use it.
     try:
-<<<<<<< HEAD
         auth = client.determine_authenticator()
-=======
-        installer = client.determine_installer(config)
->>>>>>> 92dae393
     except errors.LetsEncryptMisconfigurationError as err:
         logging.fatal("Please fix your configuration before proceeding.%s"
                       "The Authenticator exited with the following message: "
@@ -141,16 +138,9 @@
     if interfaces.IInstaller.providedBy(auth):  # pylint: disable=no-member
         installer = auth
     else:
-<<<<<<< HEAD
         installer = client.determine_installer()
 
     doms = ops.choose_names(installer) if args.domains is None else args.domains
-=======
-        auth = client.determine_authenticator(config)
-
-    if args.domains is None:
-        domains = choose_names(installer)
->>>>>>> 92dae393
 
     # Prepare for init of Client
     if args.privkey is None:
