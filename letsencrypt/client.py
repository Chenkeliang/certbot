"""Let's Encrypt client API."""
import logging
import os

from cryptography.hazmat.backends import default_backend
from cryptography.hazmat.primitives.asymmetric import rsa
import OpenSSL
import zope.component

from acme import client as acme_client
from acme import jose
from acme import messages

from letsencrypt import account
from letsencrypt import auth_handler
from letsencrypt import configuration
from letsencrypt import constants
from letsencrypt import continuity_auth
from letsencrypt import crypto_util
from letsencrypt import errors
from letsencrypt import interfaces
from letsencrypt import le_util
from letsencrypt import reverter
from letsencrypt import revoker
from letsencrypt import storage

from letsencrypt.display import ops as display_ops
from letsencrypt.display import enhancements


logger = logging.getLogger(__name__)


def _acme_from_config_key(config, key):
    # TODO: Allow for other alg types besides RS256
    return acme_client.Client(directory=config.server, key=key,
                              verify_ssl=(not config.no_verify_ssl))


def register(config, account_storage, tos_cb=None):
    """Register new account with an ACME CA.

    This function takes care of generating fresh private key,
    registering the account, optionally accepting CA Terms of Service
    and finally saving the account. It should be called prior to
    initialization of `Client`, unless account has already been created.

    :param .IConfig config: Client configuration.

    :param .AccountStorage account_storage: Account storage where newly
        registered account will be saved to. Save happens only after TOS
        acceptance step, so any account private keys or
        `.RegistrationResource` will not be persisted if `tos_cb`
        returns ``False``.

    :param tos_cb: If ACME CA requires the user to accept a Terms of
        Service before registering account, client action is
        necessary. For example, a CLI tool would prompt the user
        acceptance. `tos_cb` must be a callable that should accept
        `.RegistrationResource` and return a `bool`: ``True`` iff the
        Terms of Service present in the contained
        `.Registration.terms_of_service` is accepted by the client, and
        ``False`` otherwise. ``tos_cb`` will be called only if the
        client acction is necessary, i.e. when ``terms_of_service is not
        None``. This argument is optional, if not supplied it will
        default to automatic acceptance!

    :raises letsencrypt.errors.Error: In case of any client problems, in
        particular registration failure, or unaccepted Terms of Service.
    :raises acme.errors.Error: In case of any protocol problems.

    :returns: Newly registered and saved account, as well as protocol
        API handle (should be used in `Client` initialization).
    :rtype: `tuple` of `.Account` and `acme.client.Client`

    """
    # Log non-standard actions, potentially wrong API calls
    if account_storage.find_all():
        logger.info("There are already existing accounts for %s", config.server)
    if config.email is None:
        logger.warn("Registering without email!")

    # Each new registration shall use a fresh new key
    key = jose.JWKRSA(key=jose.ComparableRSAKey(
        rsa.generate_private_key(
            public_exponent=65537,
            key_size=config.rsa_key_size,
            backend=default_backend())))
    acme = _acme_from_config_key(config, key)
    # TODO: add phone?
    regr = acme.register(messages.NewRegistration.from_data(email=config.email))

    if regr.terms_of_service is not None:
        if tos_cb is not None and not tos_cb(regr):
            raise errors.Error(
                "Registration cannot proceed without accepting "
                "Terms of Service.")
        regr = acme.agree_to_tos(regr)

    acc = account.Account(regr, key)
    account.report_new_account(acc, config)
    account_storage.save(acc)
    return acc, acme


class Client(object):
    """ACME protocol client.

    :ivar .IConfig config: Client configuration.
    :ivar .Account account: Account registered with `register`.
    :ivar .AuthHandler auth_handler: Authorizations handler that will
        dispatch DV and Continuity challenges to appropriate
        authenticators (providing `.IAuthenticator` interface).
    :ivar .IAuthenticator dv_auth: Prepared (`.IAuthenticator.prepare`)
        authenticator that can solve the `.constants.DV_CHALLENGES`.
    :ivar .IInstaller installer: Installer.
    :ivar acme.client.Client acme: Optional ACME client API handle.
       You might already have one from `register`.

    """

    def __init__(self, config, account_, dv_auth, installer, acme=None):
        """Initialize a client."""
        self.config = config
        self.account = account_
        self.dv_auth = dv_auth
        self.installer = installer

        # Initialize ACME if account is provided
        if acme is None and self.account is not None:
            acme = _acme_from_config_key(config, self.account.key)
        self.acme = acme

        # TODO: Check if self.config.enroll_autorenew is None. If
        # so, set it based to the default: figure out if dv_auth is
        # standalone (then default is False, otherwise default is True)

        if dv_auth is not None:
            cont_auth = continuity_auth.ContinuityAuthenticator(config,
                                                                installer)
            self.auth_handler = auth_handler.AuthHandler(
                dv_auth, cont_auth, self.acme, self.account)
        else:
            self.auth_handler = None

    def _obtain_certificate(self, domains, csr):
        """Obtain certificate.

        Internal function with precondition that `domains` are
        consistent with identifiers present in the `csr`.

        :param list domains: Domain names.
        :param .le_util.CSR csr: DER-encoded Certificate Signing
            Request. The key used to generate this CSR can be different
            than `authkey`.

        :returns: `.CertificateResource` and certificate chain (as
            returned by `.fetch_chain`).
        :rtype: tuple

        """
        if self.auth_handler is None:
            msg = ("Unable to obtain certificate because authenticator is "
                   "not set.")
            logger.warning(msg)
            raise errors.Error(msg)
        if self.account.regr is None:
            raise errors.Error("Please register with the ACME server first.")

        logger.debug("CSR: %s, domains: %s", csr, domains)

        authzr = self.auth_handler.get_authorizations(domains)
        certr = self.acme.request_issuance(
            jose.ComparableX509(OpenSSL.crypto.load_certificate_request(
                OpenSSL.crypto.FILETYPE_ASN1, csr.data)),
            authzr)
        return certr, self.acme.fetch_chain(certr)

    def obtain_certificate_from_csr(self, csr):
        """Obtain certficiate from CSR.

        :param .le_util.CSR csr: DER-encoded Certificate Signing
            Request.

        :returns: `.CertificateResource` and certificate chain (as
            returned by `.fetch_chain`).
        :rtype: tuple

        """
        return self._obtain_certificate(
            # TODO: add CN to domains?
            crypto_util.get_sans_from_csr(
                csr.data, OpenSSL.crypto.FILETYPE_ASN1), csr)

    def obtain_certificate(self, domains):
        """Obtains a certificate from the ACME server.

        `.register` must be called before `.obtain_certificate`

        :param set domains: domains to get a certificate

        :returns: `.CertificateResource`, certificate chain (as
            returned by `.fetch_chain`), and newly generated private key
            (`.le_util.Key`) and DER-encoded Certificate Signing Request
            (`.le_util.CSR`).
        :rtype: tuple

        """
        # Create CSR from names
        key = crypto_util.init_save_key(
            self.config.rsa_key_size, self.config.key_dir)
        csr = crypto_util.init_save_csr(key, domains, self.config.cert_dir)

        return self._obtain_certificate(domains, csr) + (key, csr)

    def obtain_and_enroll_certificate(
            self, domains, authenticator, installer, plugins):
        """Obtain and enroll certificate.

        Get a new certificate for the specified domains using the specified
        authenticator and installer, and then create a new renewable lineage
        containing it.

        :param list domains: Domains to request.
        :param authenticator: The authenticator to use.
        :type authenticator: :class:`letsencrypt.interfaces.IAuthenticator`

        :param installer: The installer to use.
        :type installer: :class:`letsencrypt.interfaces.IInstaller`

        :param plugins: A PluginsFactory object.

        :returns: A new :class:`letsencrypt.storage.RenewableCert` instance
            referred to the enrolled cert lineage, or False if the cert could
            not be obtained.

        """
        certr, chain, key, _ = self.obtain_certificate(domains)

        # TODO: remove this dirty hack
        self.config.namespace.authenticator = plugins.find_init(
            authenticator).name
        if installer is not None:
            self.config.namespace.installer = plugins.find_init(installer).name

        # XXX: We clearly need a more general and correct way of getting
        # options into the configobj for the RenewableCert instance.
        # This is a quick-and-dirty way to do it to allow integration
        # testing to start.  (Note that the config parameter to new_lineage
        # ideally should be a ConfigObj, but in this case a dict will be
        # accepted in practice.)
        params = vars(self.config.namespace)
        config = {}
        cli_config = configuration.RenewerConfiguration(self.config.namespace)

        if (cli_config.config_dir != constants.CLI_DEFAULTS["config_dir"] or
                cli_config.work_dir != constants.CLI_DEFAULTS["work_dir"]):
            logger.warning(
                "Non-standard path(s), might not work with crontab installed "
                "by your operating system package manager")

        lineage = storage.RenewableCert.new_lineage(
            domains[0], OpenSSL.crypto.dump_certificate(
                OpenSSL.crypto.FILETYPE_PEM, certr.body),
            key.pem, crypto_util.dump_pyopenssl_chain(chain),
            params, config, cli_config)
        self._report_renewal_status(lineage)
        return lineage

    def _report_renewal_status(self, cert):
        # pylint: disable=no-self-use
        """Informs the user about automatic renewal and deployment.

        :param .RenewableCert cert: Newly issued certificate

        """
        if ("autorenew" not in cert.configuration or
                cert.configuration.as_bool("autorenew")):
            if ("autodeploy" not in cert.configuration or
                    cert.configuration.as_bool("autodeploy")):
                msg = "Automatic renewal and deployment has "
            else:
                msg = "Automatic renewal but not automatic deployment has "
        else:
            if ("autodeploy" not in cert.configuration or
                    cert.configuration.as_bool("autodeploy")):
                msg = "Automatic deployment but not automatic renewal has "
            else:
                msg = "Automatic renewal and deployment has not "

        msg += ("been enabled for your certificate. These settings can be "
                "configured in the directories under {0}.").format(
                    cert.cli_config.renewal_configs_dir)
        reporter = zope.component.getUtility(interfaces.IReporter)
        reporter.add_message(msg, reporter.LOW_PRIORITY, True)

    def save_certificate(self, certr, chain_cert, cert_path, chain_path):
        # pylint: disable=no-self-use
        """Saves the certificate received from the ACME server.

        :param certr: ACME "certificate" resource.
        :type certr: :class:`acme.messages.Certificate`

        :param list chain_cert:
        :param str cert_path: Candidate path to a certificate.
        :param str chain_path: Candidate path to a certificate chain.

        :returns: cert_path, chain_path (absolute paths to the actual files)
        :rtype: `tuple` of `str`

        :raises IOError: If unable to find room to write the cert files

        """
        for path in cert_path, chain_path:
            le_util.make_or_verify_dir(
                os.path.dirname(path), 0o755, os.geteuid())

        # try finally close
        cert_chain_abspath = None
        cert_file, act_cert_path = le_util.unique_file(cert_path, 0o644)
        # TODO: Except
        cert_pem = OpenSSL.crypto.dump_certificate(
            OpenSSL.crypto.FILETYPE_PEM, certr.body)
        try:
            cert_file.write(cert_pem)
        finally:
            cert_file.close()
        logger.info("Server issued certificate; certificate written to %s",
                    act_cert_path)

        if chain_cert:
            chain_file, act_chain_path = le_util.unique_file(
                chain_path, 0o644)
            # TODO: Except
            chain_pem = crypto_util.dump_pyopenssl_chain(chain_cert)
            try:
                chain_file.write(chain_pem)
            finally:
                chain_file.close()

            logger.info("Cert chain written to %s", act_chain_path)

            # This expects a valid chain file
            cert_chain_abspath = os.path.abspath(act_chain_path)

        return os.path.abspath(act_cert_path), cert_chain_abspath

    def deploy_certificate(self, domains, privkey_path, cert_path, chain_path):
        """Install certificate

        :param list domains: list of domains to install the certificate
        :param str privkey_path: path to certificate private key
        :param str cert_path: certificate file path (optional)
        :param str chain_path: chain file path

        """
        if self.installer is None:
            logger.warning("No installer specified, client is unable to deploy"
                           "the certificate")
            raise errors.Error("No installer available")

        chain_path = None if chain_path is None else os.path.abspath(chain_path)

        for dom in domains:
            # TODO: Provide a fullchain reference for installers like
            #       nginx that want it
            self.installer.deploy_cert(
                dom, os.path.abspath(cert_path),
                os.path.abspath(privkey_path), chain_path)

        self.installer.save("Deployed Let's Encrypt Certificate")
        # sites may have been enabled / final cleanup
        self.installer.restart()

<<<<<<< HEAD
        display_ops.success_installation(domains)

    def enhance_config(self, domains, config):
=======
    def enhance_config(self, domains, redirect=None):
>>>>>>> 23edd48d
        """Enhance the configuration.

        .. todo:: This needs to handle the specific enhancements offered by the
            installer. We will also have to find a method to pass in the chosen
            values efficiently.

        :param list domains: list of domains to configure

        :param .Configuration config: Config object

        :raises .errors.Error: if no installer is specified in the
            client.

        """
        if self.installer is None:
            logger.warning("No installer is specified, there isn't any "
                           "configuration to enhance.")
            raise errors.Error("No installer available")

        if config.redirect is None:
            config.redirect = enhancements.ask("redirect")

        if config.redirect:
            self.redirect_to_ssl(domains)

    def redirect_to_ssl(self, domains):
        """Redirect all traffic from HTTP to HTTPS

        :param vhost: list of ssl_vhosts
        :type vhost: :class:`letsencrypt.interfaces.IInstaller`

        """
        for dom in domains:
            try:
                self.installer.enhance(dom, "redirect")
            except errors.PluginError:
                logger.warn("Unable to perform redirect for %s", dom)

        self.installer.save("Add Redirects")
        self.installer.restart()


def validate_key_csr(privkey, csr=None):
    """Validate Key and CSR files.

    Verifies that the client key and csr arguments are valid and correspond to
    one another. This does not currently check the names in the CSR due to
    the inability to read SANs from CSRs in python crypto libraries.

    If csr is left as None, only the key will be validated.

    :param privkey: Key associated with CSR
    :type privkey: :class:`letsencrypt.le_util.Key`

    :param .le_util.CSR csr: CSR

    :raises .errors.Error: when validation fails

    """
    # TODO: Handle all of these problems appropriately
    # The client can eventually do things like prompt the user
    # and allow the user to take more appropriate actions

    # Key must be readable and valid.
    if privkey.pem and not crypto_util.valid_privkey(privkey.pem):
        raise errors.Error("The provided key is not a valid key")

    if csr:
        if csr.form == "der":
            csr_obj = OpenSSL.crypto.load_certificate_request(
                OpenSSL.crypto.FILETYPE_ASN1, csr.data)
            csr = le_util.CSR(csr.file, OpenSSL.crypto.dump_certificate(
                OpenSSL.crypto.FILETYPE_PEM, csr_obj), "pem")

        # If CSR is provided, it must be readable and valid.
        if csr.data and not crypto_util.valid_csr(csr.data):
            raise errors.Error("The provided CSR is not a valid CSR")

        # If both CSR and key are provided, the key must be the same key used
        # in the CSR.
        if csr.data and privkey.pem:
            if not crypto_util.csr_matches_pubkey(
                    csr.data, privkey.pem):
                raise errors.Error("The key and CSR do not match")


def rollback(default_installer, checkpoints, config, plugins):
    """Revert configuration the specified number of checkpoints.

    :param int checkpoints: Number of checkpoints to revert.

    :param config: Configuration.
    :type config: :class:`letsencrypt.interfaces.IConfig`

    """
    # Misconfigurations are only a slight problems... allow the user to rollback
    installer = display_ops.pick_installer(
        config, default_installer, plugins, question="Which installer "
        "should be used for rollback?")

    # No Errors occurred during init... proceed normally
    # If installer is None... couldn't find an installer... there shouldn't be
    # anything to rollback
    if installer is not None:
        installer.rollback_checkpoints(checkpoints)
        installer.restart()

def revoke(default_installer, config, plugins, no_confirm, cert, authkey):
    """Revoke certificates.

    :param config: Configuration.
    :type config: :class:`letsencrypt.interfaces.IConfig`

    """
    installer = display_ops.pick_installer(
        config, default_installer, plugins, question="Which installer "
        "should be used for certificate revocation?")

    revoc = revoker.Revoker(installer, config, no_confirm)
    # Cert is most selective, so it is chosen first.
    if cert is not None:
        revoc.revoke_from_cert(cert[0])
    elif authkey is not None:
        revoc.revoke_from_key(le_util.Key(authkey[0], authkey[1]))
    else:
        revoc.revoke_from_menu()


def view_config_changes(config):
    """View checkpoints and associated configuration changes.

    .. note:: This assumes that the installation is using a Reverter object.

    :param config: Configuration.
    :type config: :class:`letsencrypt.interfaces.IConfig`

    """
    rev = reverter.Reverter(config)
    rev.recovery_routine()
    rev.view_config_changes()<|MERGE_RESOLUTION|>--- conflicted
+++ resolved
@@ -372,13 +372,7 @@
         # sites may have been enabled / final cleanup
         self.installer.restart()
 
-<<<<<<< HEAD
-        display_ops.success_installation(domains)
-
     def enhance_config(self, domains, config):
-=======
-    def enhance_config(self, domains, redirect=None):
->>>>>>> 23edd48d
         """Enhance the configuration.
 
         .. todo:: This needs to handle the specific enhancements offered by the
@@ -485,6 +479,7 @@
     if installer is not None:
         installer.rollback_checkpoints(checkpoints)
         installer.restart()
+
 
 def revoke(default_installer, config, plugins, no_confirm, cert, authkey):
     """Revoke certificates.
