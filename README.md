This is the Let's Encrypt Agent DEVELOPER PREVIEW repository.

DO NOT RUN THIS CODE ON A PRODUCTION WEBSERVER.  IT WILL INSTALL CERTIFICATES SIGNED BY A TEST CA, AND WILL CAUSE CERT WARNINGS FOR USERS.

This code intended for testing, demonstration, and integration engineering
with OSes and hosting platforms.  Currently the code works with Linux and
Apache, though we will be expanding it to other platforms.

## Running the demo code on Ubuntu 

`sudo apt-get install python python-setuptools python-dev python-augeas gcc`

`python setup.py install --user`

`sudo ./letsencrypt.py` (or `~/.local/bin/letsencrypt`)

Note, that letsencrypt does not yet handle Debian unstable's Apache2
conf layout.

## Developing

`python setup.py develop --user`


<<<<<<< HEAD
## Command line usage
=======
```
sudo ./letsencrypt.py  (default authentication mode using pythondialog) options 
>>>>>>> 1c1e63e3

--text (text mode)                              
--privkey= (specify privatekey file to use to generate the certificate)            
--csr= (Use a specific CSR. If this is specified, privkey must also be specified with the correct private key for the CSR)                             
--server (list the ACME CA server address)
--revoke (revoke a certificate)
--view-checkpoints (Used to view available checkpoints and see what configuration changes have been made)
--rollback=X (Revert the configuration X number of checkpoints)                    
--redirect (Automatically redirect all HTTP traffic to HTTPS for the newly authenticated vhost)                   
--no-redirect (Skip the HTTPS redirect question, allowing both HTTP and HTTPS)
--agree-eula (Skip the end user agreement screen)
```<|MERGE_RESOLUTION|>--- conflicted
+++ resolved
@@ -21,13 +21,10 @@
 
 `python setup.py develop --user`
 
+## Command line usage
 
-<<<<<<< HEAD
-## Command line usage
-=======
 ```
 sudo ./letsencrypt.py  (default authentication mode using pythondialog) options 
->>>>>>> 1c1e63e3
 
 --text (text mode)                              
 --privkey= (specify privatekey file to use to generate the certificate)            
